/*
 * Copyright 2013 the original author or authors.
 *
 * Licensed under the Apache License, Version 2.0 (the "License");
 * you may not use this file except in compliance with the License.
 * You may obtain a copy of the License at
 *
 *    http://www.apache.org/licenses/LICENSE-2.0
 *
 * Unless required by applicable law or agreed to in writing, software
 * distributed under the License is distributed on an "AS IS" BASIS,
 * WITHOUT WARRANTIES OR CONDITIONS OF ANY KIND, either express or implied.
 * See the License for the specific language governing permissions and
 * limitations under the License.
 */
import java.util.concurrent.atomic.AtomicBoolean
import java.util.concurrent.locks.ReentrantLock

buildscript {
  repositories {
    jcenter()
    maven {
      url "https://plugins.gradle.org/m2/"
    }
  }

  dependencies {
    classpath "org.jfrog.buildinfo:build-info-extractor-gradle:2.2.3"

    // Artifactory plugin pulls in very old Guava, which conflicts with child projects.
    // Force to newer version here.
    classpath 'com.google.guava:guava:18.0'

    classpath 'org.apache.commons:commons-lang3:3.6'

    classpath "org.kt3k.gradle.plugin:coveralls-gradle-plugin:2.3.1"
    classpath "com.github.ben-manes:gradle-versions-plugin:0.8"
    classpath "com.gradle:build-scan-plugin:1.11"
  }
}

allprojects {
<<<<<<< HEAD
  version = "1.6.0-SNAPSHOT"
=======
  version = "1.5.3-SNAPSHOT"
>>>>>>> bc6dae87
}

ext {
  isSnapshot = version.endsWith("SNAPSHOT")
  isTravis = System.getenv("TRAVIS") != null
  isDrone = System.getenv("DRONE") != null
  isCodeship = System.getenv("CI_NAME") == "codeship"
  isSnapCi = System.getenv("SNAP_CI") != null
  isAppveyor = System.getenv("APPVEYOR") != null
  isHeroku = System.getenv("HEROKU") != null
  isSemaphore = System.getenv("SEMAPHORE") != null
  isCloudCi = isTravis || isDrone || isCodeship || isSnapCi || isAppveyor || isSemaphore
  isCi = isCloudCi

  publishedModules = [
    "ratpack-core", "ratpack-groovy", "ratpack-guice", "ratpack-session", "ratpack-session-redis", "ratpack-test", "ratpack-groovy-test",
    "ratpack-manual", "ratpack-gradle", "ratpack-handlebars", "ratpack-remote", "ratpack-remote-test",
    "ratpack-dropwizard-metrics", "ratpack-h2", "ratpack-thymeleaf", "ratpack-rx", "ratpack-hikari", "ratpack-newrelic",
    "ratpack-pac4j", "ratpack-hystrix", "ratpack-spring-boot", "ratpack-spring-boot-starter", "ratpack-retrofit2",
    "ratpack-jdbc-tx", "ratpack-consul", "ratpack-base", "ratpack-exec", "ratpack-rocker"
  ].collect { project(it) }

  noCodeModules = [
    "ratpack-spring-boot-starter"
  ]

  apiModules = publishedModules.findAll { !(it.name in ["ratpack-manual", "ratpack-gradle", "ratpack-spring-boot-starter"]) }
}

apply from: 'gradle/buildScan.gradle'

def jvmEncoding = java.nio.charset.Charset.defaultCharset().name()
if (jvmEncoding != "UTF-8") {
  throw new IllegalStateException("Build environment must be UTF-8 (it is: $jvmEncoding) - add '-Dfile.encoding=UTF-8' to the GRADLE_OPTS environment variable ")
}

if (!JavaVersion.current().java8Compatible) {
  throw new IllegalStateException("Must be built with Java 8 or higher")
}


apply plugin: "artifactory"
apply plugin: "com.github.kt3k.coveralls"
apply plugin: "com.github.ben-manes.versions"

artifactory {
  contextUrl = 'http://oss.jfrog.org'
}

artifactoryPublish { task ->
  gradle.taskGraph.whenReady { taskGraph ->
    def startParameter = project.gradle.startParameter
    if (taskGraph.hasTask(task) && startParameter.parallelProjectExecutionEnabled && startParameter.maxWorkerCount > 1) {
      throw new IllegalStateException("cannot run " + task + " with --parallel and --max-workers > 1")
    }
  }
  skip true
}

task bintrayPublish() {
  doLast {
    if (!project.hasProperty("ratpackBintrayUser")) {
      throw new InvalidUserDataException("You must provide ratpackBintrayUser")
    }

    if (!project.hasProperty("ratpackBintrayApiKey")) {
      throw new InvalidUserDataException("You must provide ratpackBintrayApiKey")
    }

    if (!project.hasProperty('buildNumber')) {
      throw new GradleException("Must provide buildNumber of a release binary from oss.jfrog.org")
    }

    def curl = ['curl',
                '-X', 'POST',
                "-u", "${ratpackBintrayUser}:${ratpackBintrayApiKey}",
                "https://oss.jfrog.org/api/plugins/build/promote/releaseToBintray/ratpack/$buildNumber?params=org=ratpack;repo=maven;package=ratpack"
    ].execute()
    println "Received response: ${curl.text}"
  }
}

allprojects {
  group = "io.ratpack"

  apply plugin: "base"
  apply plugin: "idea"
  apply plugin: "eclipse"
  apply from: "$rootDir/gradle/dependencyRules.gradle"

  repositories {
    jcenter()
    maven { url 'https://oss.jfrog.org/artifactory/repo' }
  }

  configurations {
    published
  }
}

apply from: "gradle/idea/idea.gradle"

apply from: "gradle/dependencies.gradle"

subprojects {
  apply from: "$rootDir/gradle/ratpackLocal.gradle"
  if (project in publishedModules) {
    apply from: "$rootDir/gradle/publish.gradle"
  }
}

evaluationDependsOnChildren()

apply plugin: "jacoco"
task jacocoReport(type: org.gradle.testing.jacoco.tasks.JacocoReport) {
  def projects = subprojects.findAll { it.plugins.hasPlugin(JacocoPlugin) && it.file("src/test").exists() }

  dependsOn projects*.test

  sourceDirectories = files(projects*.sourceSets*.main*.allSource)
  classDirectories = files(projects*.sourceSets*.main*.output)
  executionData = files(projects*.jacocoTestReport*.executionData)

  reports {
    html.enabled = true
    xml.enabled = true
    csv.enabled = false
  }
}

// Maven POM generation is not thread safe, so serialize all the Upload tasks we can use `--parallel`.
def lock = new ReentrantLock()
def available = lock.newCondition()
def busy = new AtomicBoolean()
allprojects {
  tasks.withType(Upload) { uploadTask ->
    doFirst {
      lock.lock()
      while (busy.get()) {
        available.await()
      }
      busy.set(true)
    }
  }
}
gradle.taskGraph.afterTask {
  if (it instanceof Upload && lock.heldByCurrentThread) {
    busy.set(false)
    available.signal()
    lock.unlock()
  }
}

task downloadDependencies() {
  doLast {
    allprojects { p ->
      configurations.each { c ->
        if (c.canBeResolved) {
          println "Downloading dependencies for $p.path - $c.name"
          c.files
        }
      }
    }
  }
}

task sanityCheck { t ->
  allprojects {
    dependsOn it.tasks.withType(CodeNarc)
    dependsOn it.tasks.withType(Checkstyle)
  }
}<|MERGE_RESOLUTION|>--- conflicted
+++ resolved
@@ -40,11 +40,7 @@
 }
 
 allprojects {
-<<<<<<< HEAD
-  version = "1.6.0-SNAPSHOT"
-=======
   version = "1.5.3-SNAPSHOT"
->>>>>>> bc6dae87
 }
 
 ext {
