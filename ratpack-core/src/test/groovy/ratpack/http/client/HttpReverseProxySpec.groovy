--- conflicted
+++ resolved
@@ -17,11 +17,6 @@
 package ratpack.http.client
 
 import io.netty.buffer.Unpooled
-<<<<<<< HEAD
-import spock.lang.Timeout
-import spock.lang.Unroll
-=======
->>>>>>> daa736ed
 
 import java.util.zip.GZIPInputStream
 
@@ -99,7 +94,6 @@
     pooled << [true, false]
   }
 
-  @Timeout(10)
   def "can forward an EOF framed response"() {
     when:
     bindings {
