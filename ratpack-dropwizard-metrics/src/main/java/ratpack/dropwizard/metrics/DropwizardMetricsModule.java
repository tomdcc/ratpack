/*
 * Copyright 2013 the original author or authors.
 *
 * Licensed under the Apache License, Version 2.0 (the "License");
 * you may not use this file except in compliance with the License.
 * You may obtain a copy of the License at
 *
 *    http://www.apache.org/licenses/LICENSE-2.0
 *
 * Unless required by applicable law or agreed to in writing, software
 * distributed under the License is distributed on an "AS IS" BASIS,
 * WITHOUT WARRANTIES OR CONDITIONS OF ANY KIND, either express or implied.
 * See the License for the specific language governing permissions and
 * limitations under the License.
 */

package ratpack.dropwizard.metrics;

import com.codahale.metrics.*;
import com.codahale.metrics.annotation.Metered;
import com.codahale.metrics.annotation.Timed;
import com.codahale.metrics.graphite.GraphiteReporter;
import com.codahale.metrics.jvm.GarbageCollectorMetricSet;
import com.codahale.metrics.jvm.MemoryUsageGaugeSet;
import com.codahale.metrics.jvm.ThreadStatesGaugeSet;
import com.google.inject.Injector;
import com.google.inject.Provider;
import com.google.inject.matcher.Matchers;
import com.google.inject.multibindings.Multibinder;
import ratpack.dropwizard.metrics.internal.*;
import ratpack.guice.ConfigurableModule;
import ratpack.handling.HandlerDecorator;
import ratpack.server.Service;
import ratpack.server.StartEvent;
import ratpack.server.StopEvent;

import javax.inject.Inject;

import static com.google.inject.Scopes.SINGLETON;
import static java.util.concurrent.TimeUnit.SECONDS;

/**
 * An extension module that provides support for Dropwizard Metrics.
 * <p>
 * To use it one has to register the module and enable the required functionality by chaining the various configuration
 * options.  For example, to enable the capturing and reporting of metrics to {@link DropwizardMetricsConfig#jmx(ratpack.func.Action)}
 * one would write: (Groovy DSL)
 * </p>
 * <pre class="groovy-ratpack-dsl">
 * import ratpack.dropwizard.metrics.DropwizardMetricsModule
 * import static ratpack.groovy.Groovy.ratpack
 *
 * ratpack {
 *   bindings {
 *     module new DropwizardMetricsModule(), { it.jmx() }
 *   }
 * }
 * </pre>
 * <p>
 * To enable the capturing and reporting of metrics to JMX and the console, one would
 * write: (Groovy DSL)
 * </p>
 * <pre class="groovy-ratpack-dsl">
 * import ratpack.dropwizard.metrics.DropwizardMetricsModule
 * import static ratpack.groovy.Groovy.ratpack
 *
 * ratpack {
 *   bindings {
 *     module new DropwizardMetricsModule(), { it.jmx().console() }
 *   }
 * }
 * </pre>
 *
 * <h2>External Configuration</h2>
 * The module can also be configured via external configuration using the
 * <a href="http://www.ratpack.io/manual/current/api/ratpack/config/ConfigData.html" target="_blank">ratpack-config</a> extension.
 * For example, to enable the capturing and reporting of metrics to jmx via an external property file which can be overridden with
 * system properties one would write: (Groovy DSL)
 *
 * <pre class="groovy-ratpack-dsl">
 * import com.google.common.collect.ImmutableMap
 * import ratpack.dropwizard.metrics.DropwizardMetricsModule
 * import ratpack.dropwizard.metrics.DropwizardMetricsConfig
 * import ratpack.config.ConfigData
 * import static ratpack.groovy.Groovy.ratpack
 *
 * ratpack {
 *   serverConfig {
 *     props(ImmutableMap.of("metrics.jmx.enabled", "true")) // for demo purposes we are using a map to easily see the properties being set
 *     sysProps()
 *     require("/metrics", DropwizardMetricsConfig)
 *   }
 *
 *   bindings {
 *     module DropwizardMetricsModule
 *   }
 * }
 * </pre>
 *
 * <h2>Metric Collection</h2>
 * <p>
 * By default {@link com.codahale.metrics.Timer} metrics are collected for all requests received and {@link Counter} metrics for response codes.
<<<<<<< HEAD
 * The module adds a default {@link RequestTimingHandler} to the handler chain <b>before</b> any user handlers.  This means that response times do not
=======
 * The module adds a request timer to the handler chain <b>before</b> any user handlers.  This means that response times do not
>>>>>>> 0c843b30
 * take any framework overhead into account and purely the amount of time spent in handlers.  It is important that the module is registered first
 * in the modules list to ensure that <b>all</b> handlers are included in the metric.
 * </p>
 * <p>
 * The module also adds a default {@link BlockingExecTimingInterceptor} to the execution path. This will add timers that will account for time
 * spent on blocking io calls.
 * </p>
 * <p>
 * Both the request timing handler and the blocking execution timing interceptor can be disabled, or replaced with custom implementations.
 * </p>
 * <p>
 * Disabling the default handler and interceptor:
 * </p>
 * <pre class="groovy-ratpack-dsl">{@code
 * import ratpack.dropwizard.metrics.DropwizardMetricsModule
 * import static ratpack.groovy.Groovy.ratpack
 *
 * ratpack {
 *   bindings {
 *     module new DropwizardMetricsModule(), {
 *       it.interceptor { it.enable(false) }
 *       it.handler { it.enable(false) }
*      }
 *   }
 *
 *   handlers {
 *     all {
 *       render ""
 *     }
 *   }
 * }
 * }</pre
 * <p>
 * Providing custom implementations. Request handlers must extend RequestTimingHandler, and blocking interceptors must
 * extend BlockingExecTimingInterceptor:
 * </p>
 * <pre class="groovy-ratpack-dsl">{@code
 * import ratpack.dropwizard.metrics.DropwizardMetricsModule
 * import static ratpack.groovy.Groovy.ratpack
 *
 * ratpack {
 *   bindings {
 *     module new DropwizardMetricsModule(), { config ->
 *       config.interceptor { it.interceptor(MyBlockingExecTimingInterceptor) }
 *       config.handler { it.handler(MyRequestTimingHandler) }
 *     }
 *   }
 *
 *   handlers {
 *     all {
 *       render ""
 *     }
 *   }
 * }
 * }</pre
 * <p>
 * Additional custom metrics can be registered with the provided {@link MetricRegistry} instance
 * </p>
 * <p>
 * Example custom metrics: (Groovy DSL)
 * </p>
 * <pre class="groovy-ratpack-dsl">{@code
 * import ratpack.dropwizard.metrics.DropwizardMetricsModule
 * import com.codahale.metrics.MetricRegistry
 * import static ratpack.groovy.Groovy.ratpack
 *
 * ratpack {
 *   bindings {
 *     module new DropwizardMetricsModule(), { it.jmx() }
 *   }
 *
 *   handlers { MetricRegistry metricRegistry ->
 *     all {
 *       metricRegistry.meter("my custom meter").mark()
 *       render ""
 *     }
 *   }
 * }
 * }</pre>
 * <p>
 * Custom metrics can also be added via the Metrics annotations ({@link Metered}, {@link Timed} and {@link com.codahale.metrics.annotation.Gauge})
 * to any Guice injected classes.
 * </p>
 *
 * @see <a href="https://dropwizard.github.io/metrics/3.1.0/manual/" target="_blank">Dropwizard Metrics</a>
 */
public class DropwizardMetricsModule extends ConfigurableModule<DropwizardMetricsConfig> {

  public static final String RATPACK_METRIC_REGISTRY = "ratpack-metrics";

  @Override
  protected void configure() {
    SharedMetricRegistries.remove(RATPACK_METRIC_REGISTRY);
    MetricRegistry metricRegistry = SharedMetricRegistries.getOrCreate(RATPACK_METRIC_REGISTRY);
    bind(MetricRegistry.class).toInstance(metricRegistry);

    bindInterceptor(Matchers.any(), Matchers.annotatedWith(Metered.class), injected(new MeteredMethodInterceptor()));
    bindInterceptor(Matchers.any(), Matchers.annotatedWith(Timed.class), injected(new TimedMethodInterceptor()));
    bindListener(Matchers.any(), injected(new GaugeTypeListener()));

    bind(JmxReporter.class).toProvider(JmxReporterProvider.class).in(SINGLETON);
    bind(ConsoleReporter.class).toProvider(ConsoleReporterProvider.class).in(SINGLETON);
    bind(Slf4jReporter.class).toProvider(Slf4jReporterProvider.class).in(SINGLETON);
    bind(CsvReporter.class).toProvider(CsvReporterProvider.class).in(SINGLETON);
    bind(GraphiteReporter.class).toProvider(GraphiteReporterProvider.class).in(SINGLETON);
    bind(MetricRegistryPeriodicPublisher.class).in(SINGLETON);
    bind(MetricsBroadcaster.class).in(SINGLETON);
    bind(Startup.class);

    bind(BlockingExecTimingInterceptor.class).toProvider(BlockingExecTimingInterceptorProvider.class).in(SINGLETON);
    bind(RequestTimingHandler.class).toProvider(RequestTimingHandlerProvider.class).in(SINGLETON);
    Provider<RequestTimingHandler> provider = getProvider(RequestTimingHandler.class);
    Multibinder.newSetBinder(binder(), HandlerDecorator.class).addBinding().toProvider(() -> HandlerDecorator.prepend(provider.get()));
  }

  private <T> T injected(T instance) {
    requestInjection(instance);
    return instance;
  }

  private static class Startup implements Service {

    private final DropwizardMetricsConfig config;
    private final Injector injector;

    @Inject
    public Startup(DropwizardMetricsConfig config, Injector injector) {
      this.config = config;
      this.injector = injector;
    }

    @Override
    public void onStart(StartEvent event) throws Exception {
      config.getJmx().ifPresent(jmx -> {
        if (jmx.isEnabled()) {
          injector.getInstance(JmxReporter.class).start();
        }
      });

      config.getConsole().ifPresent(console -> {
        if (console.isEnabled()) {
          injector.getInstance(ConsoleReporter.class).start(console.getReporterInterval().getSeconds(), SECONDS);
        }
      });

      config.getSlf4j().ifPresent(slf4j -> {
        if (slf4j.isEnabled()) {
          injector.getInstance(Slf4jReporter.class).start(slf4j.getReporterInterval().getSeconds(), SECONDS);
        }
      });

      config.getCsv().ifPresent(csv -> {
        if (csv.isEnabled()) {
          injector.getInstance(CsvReporter.class).start(csv.getReporterInterval().getSeconds(), SECONDS);
        }
      });

      config.getGraphite().ifPresent(graphite -> {
        if (graphite.isEnabled()) {
          injector.getInstance(GraphiteReporter.class).start(graphite.getReporterInterval().getSeconds(), SECONDS);
        }
      });

      if (config.isJvmMetrics()) {
        final MetricRegistry metricRegistry = injector.getInstance(MetricRegistry.class);
        metricRegistry.registerAll(new GarbageCollectorMetricSet());
        metricRegistry.registerAll(new ThreadStatesGaugeSet());
        metricRegistry.registerAll(new MemoryUsageGaugeSet());
      }
    }

    @Override
    public void onStop(StopEvent event) throws Exception {
      Iterable<? extends ScheduledReporter> scheduledReporters = event.getRegistry().getAll(ScheduledReporter.class);
      for (ScheduledReporter scheduledReporter : scheduledReporters) {
        if (scheduledReporter != null) {
          scheduledReporter.stop();
        }
      }
    }
  }

}<|MERGE_RESOLUTION|>--- conflicted
+++ resolved
@@ -100,11 +100,7 @@
  * <h2>Metric Collection</h2>
  * <p>
  * By default {@link com.codahale.metrics.Timer} metrics are collected for all requests received and {@link Counter} metrics for response codes.
-<<<<<<< HEAD
- * The module adds a default {@link RequestTimingHandler} to the handler chain <b>before</b> any user handlers.  This means that response times do not
-=======
  * The module adds a request timer to the handler chain <b>before</b> any user handlers.  This means that response times do not
->>>>>>> 0c843b30
  * take any framework overhead into account and purely the amount of time spent in handlers.  It is important that the module is registered first
  * in the modules list to ensure that <b>all</b> handlers are included in the metric.
  * </p>
@@ -214,10 +210,11 @@
     bind(MetricsBroadcaster.class).in(SINGLETON);
     bind(Startup.class);
 
-    bind(BlockingExecTimingInterceptor.class).toProvider(BlockingExecTimingInterceptorProvider.class).in(SINGLETON);
-    bind(RequestTimingHandler.class).toProvider(RequestTimingHandlerProvider.class).in(SINGLETON);
-    Provider<RequestTimingHandler> provider = getProvider(RequestTimingHandler.class);
-    Multibinder.newSetBinder(binder(), HandlerDecorator.class).addBinding().toProvider(() -> HandlerDecorator.prepend(provider.get()));
+    bind(RequestTimingHandler.class);
+    bind(BlockingExecTimingInterceptor.class);
+
+    Provider<RequestTimingHandler> handlerProvider = getProvider(RequestTimingHandler.class);
+    Multibinder.newSetBinder(binder(), HandlerDecorator.class).addBinding().toProvider(() -> HandlerDecorator.prepend(handlerProvider.get()));
   }
 
   private <T> T injected(T instance) {
