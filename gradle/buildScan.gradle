/*
 * Copyright 2016 the original author or authors.
 *
 * Licensed under the Apache License, Version 2.0 (the "License");
 * you may not use this file except in compliance with the License.
 * You may obtain a copy of the License at
 *
 *    http://www.apache.org/licenses/LICENSE-2.0
 *
 * Unless required by applicable law or agreed to in writing, software
 * distributed under the License is distributed on an "AS IS" BASIS,
 * WITHOUT WARRANTIES OR CONDITIONS OF ANY KIND, either express or implied.
 * See the License for the specific language governing permissions and
 * limitations under the License.
 */
apply plugin: "com.gradle.build-scan"

<<<<<<< HEAD
if (project.isCi) {
=======
apply plugin: "com.gradle.build-scan"
>>>>>>> daa736ed

buildScan {
  def env = System.getenv()

  def commitId = env.REVISION
  try {
    commitId = 'git rev-parse --verify HEAD'.execute().text.trim()
  } catch (ignore) {
    // ignore
  }

  if (commitId) {
    link "Source", "https://github.com/ratpack/ratpack/tree/" + commitId
  }

  if (isSemaphore) {
    link "Semaphore CI", "https://semaphoreci.com/ratpack/ratpack/branches/${env.BRANCH_NAME.replace('.', '-')}/builds/${env.SEMAPHORE_BUILD_NUMBER}"
  }
  if (env.SNAP_CI) {
    link "Snap CI", "https://snap-ci.com/ratpack/ratpack/branch/${env.SNAP_BRANCH}/logs/defaultPipeline/${env.SNAP_PIPELINE_COUNTER}/${env.SNAP_STAGE_NAME}" +
      ""
  }
}

<<<<<<< HEAD
    if (isSemaphore) {
      link "Semaphore CI", "https://semaphoreci.com/ratpack/ratpack/branches/${env.BRANCH_NAME.replace('.', '-')}/builds/${env.SEMAPHORE_BUILD_NUMBER}"
    }

    // Capture individual issues for some reports
    gradle.taskGraph.afterTask { Task task, TaskState state ->
      if (task instanceof Checkstyle) {
        if (state.failure) {
          def checkstyle = new XmlSlurper().parse(task.reports.xml.destination)
          def errors = checkstyle.file.collect {
            String filePath = task.project.rootProject.relativePath(it.@name.text())
            it.error.collect { "${filePath}:${it.@line}:${it.@column} \u2192 ${it.@message}" }
          }.flatten()
          errors.each { task.project.buildScan.value 'Checkstyle Issue', it }
        }
      }
      if (task instanceof CodeNarc) {
        if (state.failure) {
          def codenarc = new XmlSlurper().parse(task.reports.xml.destination)
          def errors = codenarc.Package.collect {
            it.File.collect {
              String filePath = task.project.rootProject.relativePath(it.@name.text())
              it.Violation.collect { "${filePath}:${it.@lineNumber} \u2192 ${it.Message.text()}" }
            }.flatten()
          }.flatten()
          errors.each { task.project.buildScan.value 'CodeNarc Issue', it }
        }
      }
    }
=======
if (project.isCi) {
  buildScan {
    licenseAgreementUrl = 'https://gradle.com/terms-of-service'
    licenseAgree = 'yes'

    publishAlways()
    tag "CI"
>>>>>>> daa736ed
  }

}<|MERGE_RESOLUTION|>--- conflicted
+++ resolved
@@ -14,16 +14,10 @@
  * limitations under the License.
  */
 apply plugin: "com.gradle.build-scan"
+def env = System.getenv()
 
-<<<<<<< HEAD
-if (project.isCi) {
-=======
-apply plugin: "com.gradle.build-scan"
->>>>>>> daa736ed
 
 buildScan {
-  def env = System.getenv()
-
   def commitId = env.REVISION
   try {
     commitId = 'git rev-parse --verify HEAD'.execute().text.trim()
@@ -34,17 +28,17 @@
   if (commitId) {
     link "Source", "https://github.com/ratpack/ratpack/tree/" + commitId
   }
-
-  if (isSemaphore) {
-    link "Semaphore CI", "https://semaphoreci.com/ratpack/ratpack/branches/${env.BRANCH_NAME.replace('.', '-')}/builds/${env.SEMAPHORE_BUILD_NUMBER}"
-  }
-  if (env.SNAP_CI) {
-    link "Snap CI", "https://snap-ci.com/ratpack/ratpack/branch/${env.SNAP_BRANCH}/logs/defaultPipeline/${env.SNAP_PIPELINE_COUNTER}/${env.SNAP_STAGE_NAME}" +
-      ""
-  }
 }
 
-<<<<<<< HEAD
+if (project.isCi) {
+
+  buildScan {
+    licenseAgreementUrl = 'https://gradle.com/terms-of-service'
+    licenseAgree = 'yes'
+
+    publishAlways()
+    tag "CI"
+
     if (isSemaphore) {
       link "Semaphore CI", "https://semaphoreci.com/ratpack/ratpack/branches/${env.BRANCH_NAME.replace('.', '-')}/builds/${env.SEMAPHORE_BUILD_NUMBER}"
     }
@@ -74,15 +68,5 @@
         }
       }
     }
-=======
-if (project.isCi) {
-  buildScan {
-    licenseAgreementUrl = 'https://gradle.com/terms-of-service'
-    licenseAgree = 'yes'
-
-    publishAlways()
-    tag "CI"
->>>>>>> daa736ed
   }
-
 }