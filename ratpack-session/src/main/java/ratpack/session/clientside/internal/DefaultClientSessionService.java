--- conflicted
+++ resolved
@@ -52,25 +52,16 @@
   private final Crypto crypto;
   private final ValueSerializer valueSerializer;
 
-<<<<<<< HEAD
-  public DefaultClientSessionService(Signer signer, Crypto crypto, ValueSerializer valueSerializer) {
-=======
-  public DefaultClientSessionService(ByteBufAllocator bufferAllocator, Signer signer, Crypto crypto) {
+  public DefaultClientSessionService(ByteBufAllocator bufferAllocator, Signer signer, Crypto crypto, ValueSerializer valueSerializer) {
     this.bufferAllocator = bufferAllocator;
->>>>>>> a8f4353e
     this.signer = signer;
     this.crypto = crypto;
     this.valueSerializer = valueSerializer;
   }
 
   @Override
-<<<<<<< HEAD
-  public String[] serializeSession(Registry registry, ByteBufAllocator bufferAllocator, Set<Map.Entry<String, Object>> entries, int maxCookieSize) {
-    String serializedSession = serializeSession(registry, bufferAllocator, entries);
-=======
-  public String[] serializeSession(Set<Map.Entry<String, Object>> entries, int maxCookieSize) {
-    String serializedSession = serializeSession(entries);
->>>>>>> a8f4353e
+  public String[] serializeSession(Registry registry, Set<Map.Entry<String, Object>> entries, int maxCookieSize) {
+    String serializedSession = serializeSession(registry, entries);
     int sessionSize = serializedSession.length();
     if (sessionSize <= maxCookieSize) {
       return new String[]{serializedSession};
@@ -86,11 +77,7 @@
   }
 
   @Override
-<<<<<<< HEAD
-  public String serializeSession(Registry registry, ByteBufAllocator bufferAllocator, Set<Map.Entry<String, Object>> entries) {
-=======
-  public String serializeSession(Set<Map.Entry<String, Object>> entries) {
->>>>>>> a8f4353e
+  public String serializeSession(Registry registry, Set<Map.Entry<String, Object>> entries) {
     ByteBuf[] buffers = new ByteBuf[3 * entries.size() + entries.size() - 1];
     try {
       int i = 0;
@@ -98,11 +85,7 @@
       for (Map.Entry<String, Object> entry : entries) {
         buffers[i++] = encode(entry.getKey());
         buffers[i++] = EQUALS;
-<<<<<<< HEAD
         buffers[i++] = valueSerializer.serialize(registry, bufferAllocator, entry.getValue());
-=======
-        buffers[i++] = encode(entry.getValue().toString());
->>>>>>> a8f4353e
 
         if (i < buffers.length) {
           buffers[i++] = AMPERSAND;
@@ -119,12 +102,9 @@
       digest.release();
       encrypted.release();
 
-<<<<<<< HEAD
+      return encryptedBase64 + SESSION_SEPARATOR + digestBase64;
     } catch (Exception e) {
       throw Exceptions.uncheck(e);
-=======
-      return encryptedBase64 + SESSION_SEPARATOR + digestBase64;
->>>>>>> a8f4353e
     } finally {
       for (ByteBuf buffer : buffers) {
         if (buffer != null) {
@@ -169,14 +149,8 @@
 
   private ConcurrentMap<String, Object> deserializeSession(Registry registry, String cookieValue) {
     ConcurrentMap<String, Object> sessionStorage = new ConcurrentHashMap<>();
-<<<<<<< HEAD
-    String encodedPairs = cookieValue;
-    if (encodedPairs != null) {
-      String[] parts = encodedPairs.split(SESSION_SEPARATOR);
-=======
     if (cookieValue != null) {
       String[] parts = cookieValue.split(SESSION_SEPARATOR);
->>>>>>> a8f4353e
       if (parts.length == 2) {
         ByteBuf payload = fromBase64(parts[0]);
         ByteBuf digest = fromBase64(parts[1]);
